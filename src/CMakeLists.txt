# translate CMake true/false to python
if(ENABLE_CPP)
    SET(IS_CPP_ENABLED True)
else()
    SET(IS_CPP_ENABLED False)
endif()

if(ENABLE_CUDA)
    SET(IS_CUDA_ENABLED True)
else()
    SET(IS_CUDA_ENABLED False)
endif()

if(SINGLE_PRECISION)
    SET(IS_SINGLE_PRECISION True)
else()
    SET(IS_SINGLE_PRECISION False)
endif()

if(ENABLE_CPP)
    SET(_fddm_sources
        cpp/ddm.cc
        cpp/helper_fftw.cc
        cpp/helper_ddm.cc
    )
endif(ENABLE_CPP)

if(ENABLE_CUDA)
    SET(_fddm_cu_sources
        cuda/ddm_cuda.cu
        cuda/helper_cufft.cu
        cuda/helper_ddm_cuda.cu
        cuda/helper_prefix_sum.cu
        cuda/helper_memchk_gpu.cu
    )

    list(APPEND _fddm_sources
        cuda/ddm_cuda.cc
        cuda/helper_memchk_gpu.cc
    )

    set_source_files_properties(${_fddm_cu_sources} PROPERTIES LANGUAGE CUDA)
endif(ENABLE_CUDA)

if(ENABLE_CPP)
    # Include external libraries
    include_directories(${PROJECT_SOURCE_DIR}/lib/fftw-3.3.10/api)
    include_directories(${PROJECT_SOURCE_DIR}/lib/pybind11/include)

    # Add _core library
    pybind11_add_module(_core SHARED python/bindings.cc ${_fddm_sources} ${_fddm_cu_sources})

    if(SINGLE_PRECISION)
        target_compile_definitions(_core PUBLIC SINGLE_PRECISION)

        if(WIN32)
            target_link_libraries(_core PUBLIC ${PYTHON_LIBRARIES} fftw3f)
            set_target_properties(_core PROPERTIES
                RUNTIME_OUTPUT_DIRECTORY_RELEASE ${FASTDDM_OUTPUT_DIR}
            )
        else(WIN32)
            target_link_libraries(_core PUBLIC fftw3f m)
            set_target_properties(_core PROPERTIES
                SUFFIX ".so"
                LIBRARY_OUTPUT_DIRECTORY ${FASTDDM_OUTPUT_DIR}
            )
        endif(WIN32)
    else(SINGLE_PRECISION)
        if(WIN32)
            target_link_libraries(_core PUBLIC ${PYTHON_LIBRARIES} fftw3)
            set_target_properties(_core PROPERTIES
                RUNTIME_OUTPUT_DIRECTORY_RELEASE ${FASTDDM_OUTPUT_DIR}
            )
        else(WIN32)
            target_link_libraries(_core PUBLIC fftw3 m)
            set_target_properties(_core PROPERTIES
                SUFFIX ".so"
                LIBRARY_OUTPUT_DIRECTORY ${FASTDDM_OUTPUT_DIR}
            )
        endif(WIN32)
    endif(SINGLE_PRECISION)
endif(ENABLE_CPP)

if(ENABLE_CUDA)
    include_directories(${CMAKE_CUDA_TOOLKIT_INCLUDE_DIRECTORIES})
    include(CUDAsetup.cmake)

    target_compile_definitions(_core PUBLIC ENABLE_CUDA)

    if(${CMAKE_VERSION} VERSION_LESS "3.18.0")
        target_compile_options(_core PUBLIC $<$<COMPILE_LANGUAGE:CUDA>:-arch=sm_${_cuda_min_arch})
    else()
        set_target_properties(_core PROPERTIES
            CUDA_ARCHITECTURES ${_cuda_min_arch}
        )
    endif()

    # Add core_cuda python module
    target_link_libraries(_core PUBLIC cufft nvidia-ml)
endif(ENABLE_CUDA)

# Copy the files required to install the library with python's setuptools
configure_file(python/__init__.py
    ${FASTDDM_OUTPUT_DIR}/__init__.py)

configure_file(python/_config.py
    ${FASTDDM_OUTPUT_DIR}/_config.py)

configure_file(python/_fftopt.py
    ${FASTDDM_OUTPUT_DIR}/_fftopt.py)

configure_file(python/imagestructurefunction.py
    ${FASTDDM_OUTPUT_DIR}/imagestructurefunction.py)

configure_file(python/azimuthalaverage.py
    ${FASTDDM_OUTPUT_DIR}/azimuthalaverage.py)

configure_file(python/_ddm.py
    ${FASTDDM_OUTPUT_DIR}/_ddm.py)

if(ENABLE_CPP)
    configure_file(python/_ddm_cpp.py
        ${FASTDDM_OUTPUT_DIR}/_ddm_cpp.py)
endif(ENABLE_CPP)

if(ENABLE_CUDA)
    configure_file(python/_ddm_cuda.py
        ${FASTDDM_OUTPUT_DIR}/_ddm_cuda.py)

    configure_file(python/_memchk.py
        ${FASTDDM_OUTPUT_DIR}/_memchk.py)

    configure_file(python/_gpumemchk.py
        ${FASTDDM_OUTPUT_DIR}/_gpumemchk.py)
endif(ENABLE_CUDA)

configure_file(python/_ddm_python.py
    ${FASTDDM_OUTPUT_DIR}/_ddm_python.py)

configure_file(python/_io.py
    ${FASTDDM_OUTPUT_DIR}/_io.py)

configure_file(python/_io_common.py
    ${FASTDDM_OUTPUT_DIR}/_io_common.py)

configure_file(python/lags.py
    ${FASTDDM_OUTPUT_DIR}/lags.py)

configure_file(python/window.py
    ${FASTDDM_OUTPUT_DIR}/window.py)

configure_file(python/mask.py
    ${FASTDDM_OUTPUT_DIR}/mask.py)

configure_file(python/weights.py
    ${FASTDDM_OUTPUT_DIR}/weights.py)

configure_file(python/_utils.py
    ${FASTDDM_OUTPUT_DIR}/_utils.py)

configure_file(python/make_install_setup.py
    ${FASTDDM_OUTPUT_DIR}/setup.py)

configure_file(python/fit.py
    ${FASTDDM_OUTPUT_DIR}/fit.py)

<<<<<<< HEAD
configure_file(extras/generate_fit_models.py
    ${FASTDDM_OUTPUT_DIR}/extras/generate_fit_models.py)
=======
configure_file(python/fit_models.py
               ${FASTDDM_OUTPUT_DIR}/fit_models.py)
>>>>>>> e27baf44

install(CODE "execute_process(COMMAND ${PYTHON_EXECUTABLE} -m pip install ${FASTDDM_OUTPUT_DIR})")<|MERGE_RESOLUTION|>--- conflicted
+++ resolved
@@ -164,12 +164,7 @@
 configure_file(python/fit.py
     ${FASTDDM_OUTPUT_DIR}/fit.py)
 
-<<<<<<< HEAD
-configure_file(extras/generate_fit_models.py
-    ${FASTDDM_OUTPUT_DIR}/extras/generate_fit_models.py)
-=======
 configure_file(python/fit_models.py
                ${FASTDDM_OUTPUT_DIR}/fit_models.py)
->>>>>>> e27baf44
 
 install(CODE "execute_process(COMMAND ${PYTHON_EXECUTABLE} -m pip install ${FASTDDM_OUTPUT_DIR})")