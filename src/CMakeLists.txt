--- conflicted
+++ resolved
@@ -102,13 +102,8 @@
 configure_file(python/_ddm_python.py
                ${FASTDDM_OUTPUT_DIR}/_ddm_python.py)
 
-<<<<<<< HEAD
-configure_file(python/io.py
-               ${FASTDDM_OUTPUT_DIR}/io.py)
-=======
 configure_file(python/_io.py
                ${DFMTOOLBOX_OUTPUT_DIR}/_io.py)
->>>>>>> 3ad8a1bd
 
 configure_file(python/lags.py
                ${FASTDDM_OUTPUT_DIR}/lags.py)
