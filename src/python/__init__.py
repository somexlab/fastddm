--- conflicted
+++ resolved
@@ -1,123 +1,113 @@
-"""Main function to interface with backends."""
-
-import numpy as np
-from typing import Iterable, Dict, Callable, Optional
-from functools import partial
-
-IS_CPP_ENABLED = ${IS_CPP_ENABLED}      # configured by CMake
-
-from ._dfm_python import _py_image_structure_function
-<<<<<<< HEAD
-from ._dfm_cpp import dfm_direct_cpp, dfm_fft_cpp
-from ._dfm_cuda import dfm_direct_gpu, dfm_fft_gpu
-=======
-
-## setup of backend dictionary, initially only with py backend
-_backend: Dict[str, Dict[str, Callable]] = {
-    "py": {
-        "direct": partial(_py_image_structure_function, mode="direct"),
-        "fft": partial(_py_image_structure_function, mode="fft"),
-    }
-}
-
->>>>>>> 4c4d91e6
-from ._fftopt import next_fast_len
-
-if IS_CPP_ENABLED:
-    from ._dfm_cpp import dfm_direct_cpp, dfm_fft_cpp
-    # enable cpp support in backends
-    _backend["cpp"] = {
-        "direct": dfm_direct_cpp,
-        "fft": dfm_fft_cpp
-    }
-
-
-def ddm(
-    img_seq: np.ndarray,
-    lags: Iterable[int],
-    *,
-    core: str = "py",
-    mode: str = "fft",
-    **kwargs,
-) -> np.ndarray:
-    """Perform DDM analysis on given image sequence.
-    Returns the full image structure function.
-
-    Parameters
-    ----------
-    img_seq : np.ndarray
-        Image sequence of shape (t, y, x) where t is time.
-    lags : Iterable[int]
-        The delays to be inspected by the analysis.
-    core : str, optional
-        The backend core, choose between "py", "cpp", and "cuda".
-        Default is "py".
-    mode : str, optional
-        The mode of calculating the autocorrelation, choose between "direct"
-        and "fft". Default is "fft".
-
-    Returns
-    -------
-    np.ndarray
-        The normalized image structure function.
-
-    Raises
-    ------
-    RuntimeError
-        If a value for `core` other than "py", "cpp", and "cuda" are given.
-    RuntimeError
-        If a value for `mode` other than "direct" and "fft" are given.
-    """
-<<<<<<< HEAD
-    # mapping core/mode strings to functors
-    backend: Dict[str, Dict[str, Callable]] = {
-        "cuda": {"direct": dfm_direct_gpu, "fft": dfm_fft_gpu},
-        "cpp": {"direct": dfm_direct_cpp, "fft": dfm_fft_cpp},
-        "py": {
-            "direct": partial(_py_image_structure_function, mode=mode),
-            "fft": partial(_py_image_structure_function, mode=mode),
-        },
-    }
-=======
-    # renaming for convenience
-    backend = _backend
->>>>>>> 4c4d91e6
-    cores = list(backend.keys())
-    modes = ["direct", "fft"]
-
-    # sanity checks
-    if core not in cores:
-        raise RuntimeError(
-            f"Unknown core '{core}' selected. Only possible options are {cores}."
-        )
-
-    if mode not in modes:
-        raise RuntimeError(
-            f"Unknown mode '{mode}' selected. Only possible options are {modes}."
-        )
-
-    # throw out duplicates and sort lags in ascending order
-    lags = np.array(sorted(set(lags)))
-
-    # read actual image dimensions
-    dim_t, dim_y, dim_x = img_seq.shape
-
-    # dimensions after zero padding for efficiency and for normalization
-    dim_x_padded = next_fast_len(dim_x, core)
-    dim_y_padded = next_fast_len(dim_y, core)
-
-    # select backend
-    ddm_func = backend[core][mode]
-
-    # setup arguments
-    if core != "py":
-        args = [img_seq, lags, dim_x_padded, dim_y_padded]
-
-        if mode == "fft":
-            dim_t_padded = next_fast_len(2 * dim_t, core)
-            args.append(dim_t_padded)
-
-    else:
-        args = [img_seq, lags, dim_x_padded, dim_y_padded]
-
-    return ddm_func(*args, **kwargs)
+"""Main function to interface with backends."""
+
+import numpy as np
+from typing import Iterable, Dict, Callable, Optional
+from functools import partial
+
+IS_CPP_ENABLED = ${IS_CPP_ENABLED}      # configured by CMake
+
+from ._dfm_python import _py_image_structure_function
+
+## setup of backend dictionary, initially only with py backend
+_backend: Dict[str, Dict[str, Callable]] = {
+    "py": {
+        "direct": partial(_py_image_structure_function, mode="direct"),
+        "fft": partial(_py_image_structure_function, mode="fft"),
+    }
+}
+
+from ._fftopt import next_fast_len
+
+if IS_CPP_ENABLED:
+    from ._dfm_cpp import dfm_direct_cpp, dfm_fft_cpp
+    # enable cpp support in backends
+    _backend["cpp"] = {
+        "direct": dfm_direct_cpp,
+        "fft": dfm_fft_cpp
+    }
+
+from ._dfm_cuda import dfm_direct_gpu, dfm_fft_gpu
+# enable cuda support in backends
+_backend["cuda"] = {
+    "direct": dfm_direct_gpu,
+    "fft": dfm_fft_gpu
+}
+
+def ddm(
+    img_seq: np.ndarray,
+    lags: Iterable[int],
+    *,
+    core: str = "py",
+    mode: str = "fft",
+    **kwargs,
+) -> np.ndarray:
+    """Perform DDM analysis on given image sequence.
+    Returns the full image structure function.
+
+    Parameters
+    ----------
+    img_seq : np.ndarray
+        Image sequence of shape (t, y, x) where t is time.
+    lags : Iterable[int]
+        The delays to be inspected by the analysis.
+    core : str, optional
+        The backend core, choose between "py", "cpp", and "cuda".
+        Default is "py".
+    mode : str, optional
+        The mode of calculating the autocorrelation, choose between "direct"
+        and "fft". Default is "fft".
+
+    Returns
+    -------
+    np.ndarray
+        The normalized image structure function.
+
+    Raises
+    ------
+    RuntimeError
+        If a value for `core` other than "py", "cpp", and "cuda" are given.
+    RuntimeError
+        If a value for `mode` other than "direct" and "fft" are given.
+    """
+
+    # renaming for convenience
+    backend = _backend
+    cores = list(backend.keys())
+    modes = ["direct", "fft"]
+
+    # sanity checks
+    if core not in cores:
+        raise RuntimeError(
+            f"Unknown core '{core}' selected. Only possible options are {cores}."
+        )
+
+    if mode not in modes:
+        raise RuntimeError(
+            f"Unknown mode '{mode}' selected. Only possible options are {modes}."
+        )
+
+    # throw out duplicates and sort lags in ascending order
+    lags = np.array(sorted(set(lags)))
+
+    # read actual image dimensions
+    dim_t, dim_y, dim_x = img_seq.shape
+
+    # dimensions after zero padding for efficiency and for normalization
+    dim_x_padded = next_fast_len(dim_x, core)
+    dim_y_padded = next_fast_len(dim_y, core)
+
+    # select backend
+    ddm_func = backend[core][mode]
+
+    # setup arguments
+    if core != "py":
+        args = [img_seq, lags, dim_x_padded, dim_y_padded]
+
+        if mode == "fft":
+            dim_t_padded = next_fast_len(2 * dim_t, core)
+            args.append(dim_t_padded)
+
+    else:
+        args = [img_seq, lags, dim_x_padded, dim_y_padded]
+
+    return ddm_func(*args, **kwargs)