--- conflicted
+++ resolved
@@ -1,573 +1,564 @@
-"""Main function to interface with backends."""
-
-from typing import Iterable, Dict, Callable, Union, Optional, Tuple, Sequence
-from functools import partial
-from dataclasses import dataclass
-import pickle
-import os.path
-import numpy as np
-from scipy.interpolate import interp1d
-
-IS_CPP_ENABLED = ${IS_CPP_ENABLED}      # configured by CMake
-IS_CUDA_ENABLED = ${IS_CUDA_ENABLED}    # configured by CMake
-
-<<<<<<< HEAD
-from ._ddm_python import _py_image_structure_function
-=======
-from ._io import load, _store_data, _save_as_tiff
-from ._dfm_python import _py_image_structure_function
->>>>>>> 3ad8a1bd
-
-## setup of backend dictionary, initially only with py backend
-_backend: Dict[str, Dict[str, Callable]] = {
-    "py": {
-        "diff": partial(_py_image_structure_function, mode="diff"),
-        "fft": partial(_py_image_structure_function, mode="fft"),
-    }
-}
-
-from ._fftopt import next_fast_len
-
-if IS_CPP_ENABLED:
-    from ._ddm_cpp import ddm_diff_cpp, ddm_fft_cpp
-    # enable cpp support in backends
-    _backend["cpp"] = {
-        "diff": ddm_diff_cpp,
-        "fft": ddm_fft_cpp
-    }
-
-if IS_CUDA_ENABLED:
-    from ._ddm_cuda import ddm_diff_gpu, ddm_fft_gpu
-    # enable cuda support in backends
-    _backend["cuda"] = {
-        "diff": ddm_diff_gpu,
-        "fft": ddm_fft_gpu
-    }
-
-
-@dataclass
-class ImageStructureFunction:
-    """Image structure function container class.
-
-    Parameters
-    ----------
-    data : np.ndarray
-        The 2D image structure function.
-    shape : Tuple[int, int, int]
-        The shape of the image structure function data.
-    kx : np.ndarray
-        The array of wavevector values over x.
-    ky : np.ndarray
-        The array of wavevector values over y.
-    tau : np.ndarray
-        The array of time delays.
-    pixel_size : float
-        The image effective pixel size.
-    delta_t : float
-        The time delay between two consecutive images.
-    """
-
-    data : np.ndarray
-    kx : np.ndarray
-    ky : np.ndarray
-    tau : np.ndarray
-    pixel_size : float = 1.0
-    delta_t : float = 1.0
-    shape : Tuple[int, int, int] = (0, 0, 0)
-
-    def __post_init__(self):
-        """Perform post init operations
-        """
-        self.shape = self.data.shape
-
-    def set_pixel_size(self, pixel_size : float) -> None:
-        """Set the image effective pixel size.
-
-        This will propagate also on the values of kx and ky.
-
-        Parameters
-        ----------
-        pixel_size : float
-            The effective pixel size.
-        """
-        self.kx *= self.pixel_size / pixel_size
-        self.ky *= self.pixel_size / pixel_size
-        self.pixel_size = pixel_size
-
-    def set_delta_t(self, delta_t : float) -> None:
-        """Set the time delay between two consecutive frames.
-
-        This will propagate also on the values of tau.
-
-        Parameters
-        ----------
-        delta_t : float
-            The time delay.
-        """
-        self.tau *= delta_t / self.delta_t
-        self.delta_t = delta_t
-
-    def set_frame_rate(self, frame_rate : float) -> None:
-        """Set the acquisition frame rate.
-
-        This will propagate also on the values of tau.
-
-        Parameters
-        ----------
-        frame_rate : float
-            The acquisition frame rate.
-        """
-        self.set_delta_t(1 / frame_rate)
-
-    def shape(self) -> Tuple[int, int, int]:
-        """Get the shape of the image structure function data
-
-        Returns
-        -------
-        Tuple[int, int, int]
-            Shape of image structure function
-        """
-        return self.data.shape
-
-    def save(
-        self,
-        *,
-        fname : str = "analysis_blob",
-        protocol : int = pickle.HIGHEST_PROTOCOL
-        ) -> None:
-        """Save ImageStructureFunction to binary file.
-        The binary file is in fact a python pickle file.
-
-        Parameters
-        ----------
-        fname : str, optional
-            The full file name, by default "analysis_blob".
-        protocol : int, optional
-            pickle binary serialization protocol, by default
-            pickle.HIGHEST_PROTOCOL.
-        """
-        # check name
-        dir, name = os.path.split(fname)
-        name = name if name.endswith(".sf.ddm") else f"{name}.sf.ddm"
-
-        # save to file
-        _store_data(self, fname=os.path.join(dir, name), protocol=protocol)
-
-    def save_as_tiff(
-        self,
-        seq : Sequence[int],
-        fnames : Sequence[str]
-        ) -> None:
-        """Save ImageStructureFunction frames as images.
-
-        Parameters
-        ----------
-        seq : Optional[Sequence[int]]
-            List of indices to export.
-        fnames : Optional[Sequence[str]], optional
-            List of file names.
-
-        Raises
-        ------
-        RuntimeError
-            If number of elements in fnames and seq are different.
-        """
-        if len(fnames) != len(seq):
-            raise RuntimeError('Number of elements in fnames differs from one in seq.')
-
-        _save_as_tiff(data=self.data[seq], labels=fnames)
-
-
-@dataclass
-class AzimuthalAverage:
-    """Azimuthal average container class.
-
-    Parameters
-    ----------
-    data : np.ndarray
-        The azimuthal average data.
-    k : np.ndarray
-        The array of reference wavevector values in the bins.
-    tau : np.ndarray
-        The array of time delay values.
-    bin_edges : np.ndarray
-        The array of bin edges.
-    """
-
-    data : np.ndarray
-    k : np.ndarray
-    tau : np.ndarray
-    bin_edges : np.ndarray
-
-    def save(
-        self,
-        *,
-        fname : str = "analysis_blob",
-        protocol : int = pickle.HIGHEST_PROTOCOL
-        ) -> None:
-        """Save AzimuthalAverage to binary file.
-        The binary file is in fact a python pickle file.
-
-        Parameters
-        ----------
-        fname : str, optional
-            The full file name, by default "analysis_blob".
-        protocol : int, optional
-            pickle binary serialization protocol, by default
-            pickle.HIGHEST_PROTOCOL.
-        """
-        # check name
-        dir, name = os.path.split(fname)
-        name = name if name.endswith(".aa.ddm") else f"{name}.aa.ddm"
-
-        # save to file
-        _store_data(self, fname=os.path.join(dir, name), protocol=protocol)
-
-    def resample(
-        self,
-        tau : np.ndarray
-        ) -> 'AzimuthalAverage':
-        """Resample with new tau values and return a new AzimuthalAverage.
-
-        Parameters
-        ----------
-        tau : np.ndarray
-            New values of tau.
-
-        Returns
-        -------
-        AzimuthalAverage
-            The resampled azimuthal average.
-        """
-        # initialize data
-        data = np.zeros((len(self.k),len(tau)))
-
-        _tau = np.log(tau)
-
-        # loop through k values
-        for i in range(len(self.k)):
-            # check for nan
-            if np.isnan(self.data[i, 0]):
-                data[i] = np.full(len(tau), np.nan)
-            else:
-                # interpolate points in loglog scale
-                f = interp1d(
-                    x=np.log(self.tau),
-                    y=np.log(self.data[i]),
-                    kind='quadratic',
-                    fill_value='extrapolate'
-                    )
-                data[i] = np.exp(f(_tau))
-        
-        return AzimuthalAverage(data, self.k, tau, self.bin_edges)
-
-
-def ddm(
-    img_seq: np.ndarray,
-    lags: Iterable[int],
-    *,
-    core: str = "py",
-    mode: str = "fft",
-    **kwargs,
-<<<<<<< HEAD
-) -> np.ndarray:
-    """Perform Differential Dynamic Microscopy analysis on given image sequence.
-=======
-    ) -> ImageStructureFunction:
-    """Perform DDM analysis on given image sequence.
->>>>>>> 3ad8a1bd
-    Returns the full image structure function.
-
-    Parameters
-    ----------
-    img_seq : np.ndarray
-        Image sequence of shape (t, y, x) where t is time.
-    lags : Iterable[int]
-        The delays to be inspected by the analysis.
-    core : str, optional
-        The backend core, choose between "py", "cpp", and "cuda".
-        Default is "py".
-    mode : str, optional
-        The mode of calculating the autocorrelation, choose between "diff"
-        and "fft". Default is "fft".
-
-    Returns
-    -------
-    ImageStructureFunction
-        The image structure function.
-
-    Raises
-    ------
-    RuntimeError
-        If a value for `core` other than "py", "cpp", and "cuda" are given.
-    RuntimeError
-        If a value for `mode` other than "diff" and "fft" are given.
-    """
-
-    # renaming for convenience
-    backend = _backend
-    cores = list(backend.keys())
-    modes = ["diff", "fft"]
-
-    # sanity checks
-    if core not in cores:
-        raise RuntimeError(
-            f"Unknown core '{core}' selected. Only possible options are {cores}."
-        )
-
-    if mode not in modes:
-        raise RuntimeError(
-            f"Unknown mode '{mode}' selected. Only possible options are {modes}."
-        )
-
-    # throw out duplicates and sort lags in ascending order
-    lags = np.array(sorted(set(lags)))
-
-    # read actual image dimensions
-    dim_t, dim_y, dim_x = img_seq.shape
-
-    # dimensions after zero padding for efficiency and for normalization
-    dim_x_padded = next_fast_len(dim_x, core)
-    dim_y_padded = next_fast_len(dim_y, core)
-
-    # select backend
-    ddm_func = backend[core][mode]
-
-    # setup arguments
-    if core != "py":
-        args = [img_seq, lags, dim_x_padded, dim_y_padded]
-
-        if mode == "fft":
-            dim_t_padded = next_fast_len(2 * dim_t, core)
-            args.append(dim_t_padded)
-
-    else:
-        args = [img_seq, lags, dim_x_padded, dim_y_padded]
-
-    kx = 2 * np.pi * np.fft.fftshift(np.fft.fftfreq(dim_x_padded))
-    ky = 2 * np.pi * np.fft.fftshift(np.fft.fftfreq(dim_y_padded))
-    return ImageStructureFunction(ddm_func(*args, **kwargs), kx, ky, lags.astype(np.float64))
-
-
-def azimuthal_average(
-    data : Union[ImageStructureFunction, np.ndarray],
-    tau : Optional[np.ndarray] = None,
-    kx : Optional[np.ndarray] = None,
-    ky : Optional[np.ndarray] = None,
-    bins : Optional[Union[int,Iterable[float]]] = 10,
-    range : Optional[Tuple[float, float]] = None,
-    mask : Optional[np.ndarray] = None,
-    weights : Optional[np.ndarray] = None
-    ) -> AzimuthalAverage:
-    """Compute the azimuthal average of the image structure function.
-
-    Parameters
-    ----------
-    data : Union[ImageStructureFunction, np.ndarray]
-        The image structure function.
-    tau : np.ndarray, optional
-        The array of time delay values. Required if data is not an
-        ImageStructureFunction object. Default is None.
-    kx : np.ndarray, optional
-        The array of spatial frequencies along axis x. If kx is None
-        and data is not an ImageStructureFunction object the frequencies
-        evaluated with `2.0 * np.pi * np.fft.fftshift(np.fft.fftfreq(Nx))`
-        are used (`Nx = data.shape[2]`). Default is None.
-    ky : np.ndarray, optional
-        The array of spatial frequencies along axis y. If ky is None
-        and data is not an ImageStructureFunction object the frequencies
-        evaluated with `2.0 * np.pi * np.fft.fftshift(np.fft.fftfreq(Ny))`
-        are used (`Ny = data.shape[1]`). Default is None.
-    bins : Union[int, Iterable[float]], optional
-        If `bins` is an int, it defines the number of equal-width bins in the
-        given range (10, by default). If `bins` is a sequence, it defines a
-        monotonically increasing array of bin edges, including the rightmost
-        edge, allowing for non-uniform bin widths.
-    range : (float, float), optional
-        The lower and upper range of the bins. If not provided, range is simply
-        `(k.min(), k.max())`, where `k` is the vector modulus computed from
-        `kx` and `ky`. Values outside the range are ignored. The first element
-        of the range must be less than or equal to the second.
-    mask : np.ndarray, optional
-        If a boolean `mask` is given, it is used to exclude grid points from
-        the azimuthal average (where False is set). The array must have the
-        same y,x shape of `data`.
-    weights : np.ndarray, optional
-        An array of weights, of the same y,x shape as `data`. Each
-        value in `data` only contributes its associated weight towards
-        the bin count (instead of 1).
-
-    Returns
-    -------
-    AzimuthalAverage
-        The azimuthal average.
-
-    Raises
-    ------
-    ValueError
-        If tau, kx, and ky are not compatible with shape of data.
-    """
-
-    # check input arguments
-    if isinstance(data,ImageStructureFunction):
-        tau = data.tau
-        kx = data.kx
-        ky = data.ky
-    else:
-        if tau is None:
-            raise ValueError("`tau` must be given for non-`ImageStructureFunction` data input.")
-        elif len(tau) != len(data):
-            raise ValueError("Length of `tau` not compatible with shape of `data`.")
-
-    # read actual image structure function shape
-    dim_t, dim_y, dim_x = data.shape
-
-    # check kx and ky
-    if kx is None:
-        kx = 2 * np.pi * np.fft.fftshift(np.fft.fftfreq(dim_x))
-    elif len(kx) != data.shape[2]:
-        raise ValueError("Length of `kx` not compatible with shape of `data`.")
-    if ky is None:
-        ky = 2 * np.pi * np.fft.fftshift(np.fft.fftfreq(dim_y))
-    elif len(ky) != data.shape[1]:
-        raise ValueError("Length of `ky` not compatible with shape of `data`.")
-
-    # compute the k modulus
-    X, Y = np.meshgrid(kx, ky)
-    k_modulus = np.sqrt(X ** 2 + Y ** 2)
-
-    # check range
-    if range is None:
-        k_min = np.min(k_modulus)
-        k_max = np.max(k_modulus)
-    else:
-        k_min, k_max = range
-
-    # check mask
-    if mask is None:
-        mask = np.full((dim_y, dim_x), True)
-
-    # check weights
-    if weights is None:
-        weights = np.ones((dim_y, dim_x), dtype=np.float64)
-
-    # compute bin edges and initialize k
-    if isinstance(bins, int):
-        bin_edges = np.linspace(k_min, k_max, bins)
-        k = np.zeros(bins, dtype=np.float64)
-    else:   # bins is an iterable
-        bin_edges = [k_min]
-        for bin_width in bins:
-            bin_edges.append(bin_edges[-1] + bin_width)
-        k = np.zeros(len(bins), dtype=np.float64)
-        bins = len(bins) + 1
-
-    # initialize azimuthal average
-    az_avg = np.zeros((bins, dim_t), dtype=np.float64)
-
-    # loop over bins
-    for i, curr_bin_edge in enumerate(bin_edges):
-        if i > 0:
-            e_inf = bin_edges[i-1]
-            e_sup = curr_bin_edge
-            curr_px = (k_modulus > e_inf) & (k_modulus <= e_sup) & mask
-        else:
-            curr_px = (k_modulus == curr_bin_edge) & mask
-
-        if np.all(np.logical_not(curr_px)):
-            az_avg[i] = np.full(dim_t, np.nan)
-            if i > 0:
-                e_inf = bin_edges[i-1]
-                e_sup = curr_bin_edge
-                k[i] = (e_inf + e_sup) / 2.
-            else:
-                k[0] = curr_bin_edge
-        else:
-            num = (k_modulus[curr_px] * weights[curr_px]).mean()
-            den = weights[curr_px].mean()
-            k[i] = num / den
-            if isinstance(data, ImageStructureFunction):
-                w_avg = (data.data[:, curr_px] * weights[curr_px]).mean(axis=-1)
-            else:
-                w_avg = (data[:, curr_px] * weights[curr_px]).mean(axis=-1)
-            az_avg[i] = w_avg / den
-
-    return AzimuthalAverage(az_avg, k, tau.astype(np.float64), bin_edges)
-
-
-def melt(
-    az_avg1 : AzimuthalAverage,
-    az_avg2 : AzimuthalAverage
-    ) -> AzimuthalAverage:
-    """Melt two azimuthal averages into one object.
-
-    Parameters
-    ----------
-    az_avg1 : AzimuthalAverage
-        One AzimuthalAverage object.
-    az_avg2 : AzimuthalAverage
-        Another AzimuthalAverage object.
-
-    Returns
-    -------
-    AzimuthalAverage
-        The two AzimuthalAverage objects, merged into a new one.
-    """
-
-    # assign fast and slow acquisition
-    if az_avg1.tau[0] < az_avg2.tau[0]:
-        fast, slow = az_avg1, az_avg2
-    else:
-        fast, slow = az_avg2, az_avg1
-    
-    # initialize tau and data
-    Nt = min(10, np.sum(slow.tau < fast.tau[-1]))
-    # keep data of `fast` up to (Nt/2)-th tau of `slow`
-    idx = np.argmin(np.abs(fast.tau - slow.tau[Nt // 2])) + 1
-    tau = np.append(fast.tau[:idx], slow.tau[Nt // 2 + 1:])
-    data = np.zeros((len(fast.k), len(tau)))
-
-    t = np.log(slow.tau[:Nt])
-
-    # loop through k values
-    for i in range(len(fast.k)):
-        # check for nan
-        if np.any(np.isnan([fast.data[i, 0], slow.data[i, 0]])):
-            data[i] = np.full(len(tau), np.nan)
-        else:
-            # find multiplicative factor via least squares minimization
-            # interpolate in loglog scale (smoother curve)
-            f = interp1d(x=np.log(fast.tau), y=np.log(fast.data[i]), kind='cubic')
-            sum_xiyi = np.sum(np.exp(f(t)) * slow.data[i, :Nt])
-            sum_xi2 = np.sum(np.exp(f(t)) ** 2)
-            alpha = sum_xiyi / sum_xi2
-            
-            # scale fast on slow
-            data[i] = np.append(fast.data[i, :idx] * alpha, slow.data[i, Nt // 2 + 1:])
-
-    return AzimuthalAverage(data, fast.k, tau, fast.bin_edges)
-
-
-def mergesort(
-    az_avg1 : AzimuthalAverage,
-    az_avg2 : AzimuthalAverage
-    ) -> AzimuthalAverage:
-    """Merge the values of two azimuthal averages.
-    Values will then be sorted based on tau.
-
-    Parameters
-    ----------
-    az_avg1 : AzimuthalAverage
-        One AzimuthalAverage object.
-    az_avg2 : AzimuthalAverage
-        Another AzimuthalAverage object.
-
-    Returns
-    -------
-    AzimuthalAverage
-        The two AzimuthalAverage objects are fused into a new one.
-    """
-    tau = np.append(az_avg1.tau, az_avg2.tau)
-    data = np.append(az_avg1.data, az_avg2.data, axis=1)
-    sortidx = np.argsort(tau)
+"""Main function to interface with backends."""
+
+from typing import Iterable, Dict, Callable, Union, Optional, Tuple, Sequence
+from functools import partial
+from dataclasses import dataclass
+import pickle
+import os.path
+import numpy as np
+from scipy.interpolate import interp1d
+
+IS_CPP_ENABLED = ${IS_CPP_ENABLED}      # configured by CMake
+IS_CUDA_ENABLED = ${IS_CUDA_ENABLED}    # configured by CMake
+
+from ._io import load, _store_data, _save_as_tiff
+from ._ddm_python import _py_image_structure_function
+
+## setup of backend dictionary, initially only with py backend
+_backend: Dict[str, Dict[str, Callable]] = {
+    "py": {
+        "diff": partial(_py_image_structure_function, mode="diff"),
+        "fft": partial(_py_image_structure_function, mode="fft"),
+    }
+}
+
+from ._fftopt import next_fast_len
+
+if IS_CPP_ENABLED:
+    from ._ddm_cpp import ddm_diff_cpp, ddm_fft_cpp
+    # enable cpp support in backends
+    _backend["cpp"] = {
+        "diff": ddm_diff_cpp,
+        "fft": ddm_fft_cpp
+    }
+
+if IS_CUDA_ENABLED:
+    from ._ddm_cuda import ddm_diff_gpu, ddm_fft_gpu
+    # enable cuda support in backends
+    _backend["cuda"] = {
+        "diff": ddm_diff_gpu,
+        "fft": ddm_fft_gpu
+    }
+
+
+@dataclass
+class ImageStructureFunction:
+    """Image structure function container class.
+
+    Parameters
+    ----------
+    data : np.ndarray
+        The 2D image structure function.
+    shape : Tuple[int, int, int]
+        The shape of the image structure function data.
+    kx : np.ndarray
+        The array of wavevector values over x.
+    ky : np.ndarray
+        The array of wavevector values over y.
+    tau : np.ndarray
+        The array of time delays.
+    pixel_size : float
+        The image effective pixel size.
+    delta_t : float
+        The time delay between two consecutive images.
+    """
+
+    data : np.ndarray
+    kx : np.ndarray
+    ky : np.ndarray
+    tau : np.ndarray
+    pixel_size : float = 1.0
+    delta_t : float = 1.0
+    shape : Tuple[int, int, int] = (0, 0, 0)
+
+    def __post_init__(self):
+        """Perform post init operations
+        """
+        self.shape = self.data.shape
+
+    def set_pixel_size(self, pixel_size : float) -> None:
+        """Set the image effective pixel size.
+
+        This will propagate also on the values of kx and ky.
+
+        Parameters
+        ----------
+        pixel_size : float
+            The effective pixel size.
+        """
+        self.kx *= self.pixel_size / pixel_size
+        self.ky *= self.pixel_size / pixel_size
+        self.pixel_size = pixel_size
+
+    def set_delta_t(self, delta_t : float) -> None:
+        """Set the time delay between two consecutive frames.
+
+        This will propagate also on the values of tau.
+
+        Parameters
+        ----------
+        delta_t : float
+            The time delay.
+        """
+        self.tau *= delta_t / self.delta_t
+        self.delta_t = delta_t
+
+    def set_frame_rate(self, frame_rate : float) -> None:
+        """Set the acquisition frame rate.
+
+        This will propagate also on the values of tau.
+
+        Parameters
+        ----------
+        frame_rate : float
+            The acquisition frame rate.
+        """
+        self.set_delta_t(1 / frame_rate)
+
+    def shape(self) -> Tuple[int, int, int]:
+        """Get the shape of the image structure function data
+
+        Returns
+        -------
+        Tuple[int, int, int]
+            Shape of image structure function
+        """
+        return self.data.shape
+
+    def save(
+        self,
+        *,
+        fname : str = "analysis_blob",
+        protocol : int = pickle.HIGHEST_PROTOCOL
+        ) -> None:
+        """Save ImageStructureFunction to binary file.
+        The binary file is in fact a python pickle file.
+
+        Parameters
+        ----------
+        fname : str, optional
+            The full file name, by default "analysis_blob".
+        protocol : int, optional
+            pickle binary serialization protocol, by default
+            pickle.HIGHEST_PROTOCOL.
+        """
+        # check name
+        dir, name = os.path.split(fname)
+        name = name if name.endswith(".sf.ddm") else f"{name}.sf.ddm"
+
+        # save to file
+        _store_data(self, fname=os.path.join(dir, name), protocol=protocol)
+
+    def save_as_tiff(
+        self,
+        seq : Sequence[int],
+        fnames : Sequence[str]
+        ) -> None:
+        """Save ImageStructureFunction frames as images.
+
+        Parameters
+        ----------
+        seq : Optional[Sequence[int]]
+            List of indices to export.
+        fnames : Optional[Sequence[str]], optional
+            List of file names.
+
+        Raises
+        ------
+        RuntimeError
+            If number of elements in fnames and seq are different.
+        """
+        if len(fnames) != len(seq):
+            raise RuntimeError('Number of elements in fnames differs from one in seq.')
+
+        _save_as_tiff(data=self.data[seq], labels=fnames)
+
+
+@dataclass
+class AzimuthalAverage:
+    """Azimuthal average container class.
+
+    Parameters
+    ----------
+    data : np.ndarray
+        The azimuthal average data.
+    k : np.ndarray
+        The array of reference wavevector values in the bins.
+    tau : np.ndarray
+        The array of time delay values.
+    bin_edges : np.ndarray
+        The array of bin edges.
+    """
+
+    data : np.ndarray
+    k : np.ndarray
+    tau : np.ndarray
+    bin_edges : np.ndarray
+
+    def save(
+        self,
+        *,
+        fname : str = "analysis_blob",
+        protocol : int = pickle.HIGHEST_PROTOCOL
+        ) -> None:
+        """Save AzimuthalAverage to binary file.
+        The binary file is in fact a python pickle file.
+
+        Parameters
+        ----------
+        fname : str, optional
+            The full file name, by default "analysis_blob".
+        protocol : int, optional
+            pickle binary serialization protocol, by default
+            pickle.HIGHEST_PROTOCOL.
+        """
+        # check name
+        dir, name = os.path.split(fname)
+        name = name if name.endswith(".aa.ddm") else f"{name}.aa.ddm"
+
+        # save to file
+        _store_data(self, fname=os.path.join(dir, name), protocol=protocol)
+
+    def resample(
+        self,
+        tau : np.ndarray
+        ) -> 'AzimuthalAverage':
+        """Resample with new tau values and return a new AzimuthalAverage.
+
+        Parameters
+        ----------
+        tau : np.ndarray
+            New values of tau.
+
+        Returns
+        -------
+        AzimuthalAverage
+            The resampled azimuthal average.
+        """
+        # initialize data
+        data = np.zeros((len(self.k),len(tau)))
+
+        _tau = np.log(tau)
+
+        # loop through k values
+        for i in range(len(self.k)):
+            # check for nan
+            if np.isnan(self.data[i, 0]):
+                data[i] = np.full(len(tau), np.nan)
+            else:
+                # interpolate points in loglog scale
+                f = interp1d(
+                    x=np.log(self.tau),
+                    y=np.log(self.data[i]),
+                    kind='quadratic',
+                    fill_value='extrapolate'
+                    )
+                data[i] = np.exp(f(_tau))
+        
+        return AzimuthalAverage(data, self.k, tau, self.bin_edges)
+
+
+def ddm(
+    img_seq: np.ndarray,
+    lags: Iterable[int],
+    *,
+    core: str = "py",
+    mode: str = "fft",
+    **kwargs,
+    ) -> ImageStructureFunction:
+    """Perform Differential Dynamic Microscopy analysis on given image sequence.
+    Returns the full image structure function.
+
+    Parameters
+    ----------
+    img_seq : np.ndarray
+        Image sequence of shape (t, y, x) where t is time.
+    lags : Iterable[int]
+        The delays to be inspected by the analysis.
+    core : str, optional
+        The backend core, choose between "py", "cpp", and "cuda".
+        Default is "py".
+    mode : str, optional
+        The mode of calculating the autocorrelation, choose between "diff"
+        and "fft". Default is "fft".
+
+    Returns
+    -------
+    ImageStructureFunction
+        The image structure function.
+
+    Raises
+    ------
+    RuntimeError
+        If a value for `core` other than "py", "cpp", and "cuda" are given.
+    RuntimeError
+        If a value for `mode` other than "diff" and "fft" are given.
+    """
+
+    # renaming for convenience
+    backend = _backend
+    cores = list(backend.keys())
+    modes = ["diff", "fft"]
+
+    # sanity checks
+    if core not in cores:
+        raise RuntimeError(
+            f"Unknown core '{core}' selected. Only possible options are {cores}."
+        )
+
+    if mode not in modes:
+        raise RuntimeError(
+            f"Unknown mode '{mode}' selected. Only possible options are {modes}."
+        )
+
+    # throw out duplicates and sort lags in ascending order
+    lags = np.array(sorted(set(lags)))
+
+    # read actual image dimensions
+    dim_t, dim_y, dim_x = img_seq.shape
+
+    # dimensions after zero padding for efficiency and for normalization
+    dim_x_padded = next_fast_len(dim_x, core)
+    dim_y_padded = next_fast_len(dim_y, core)
+
+    # select backend
+    ddm_func = backend[core][mode]
+
+    # setup arguments
+    if core != "py":
+        args = [img_seq, lags, dim_x_padded, dim_y_padded]
+
+        if mode == "fft":
+            dim_t_padded = next_fast_len(2 * dim_t, core)
+            args.append(dim_t_padded)
+
+    else:
+        args = [img_seq, lags, dim_x_padded, dim_y_padded]
+
+    kx = 2 * np.pi * np.fft.fftshift(np.fft.fftfreq(dim_x_padded))
+    ky = 2 * np.pi * np.fft.fftshift(np.fft.fftfreq(dim_y_padded))
+    return ImageStructureFunction(ddm_func(*args, **kwargs), kx, ky, lags.astype(np.float64))
+
+
+def azimuthal_average(
+    data : Union[ImageStructureFunction, np.ndarray],
+    tau : Optional[np.ndarray] = None,
+    kx : Optional[np.ndarray] = None,
+    ky : Optional[np.ndarray] = None,
+    bins : Optional[Union[int,Iterable[float]]] = 10,
+    range : Optional[Tuple[float, float]] = None,
+    mask : Optional[np.ndarray] = None,
+    weights : Optional[np.ndarray] = None
+    ) -> AzimuthalAverage:
+    """Compute the azimuthal average of the image structure function.
+
+    Parameters
+    ----------
+    data : Union[ImageStructureFunction, np.ndarray]
+        The image structure function.
+    tau : np.ndarray, optional
+        The array of time delay values. Required if data is not an
+        ImageStructureFunction object. Default is None.
+    kx : np.ndarray, optional
+        The array of spatial frequencies along axis x. If kx is None
+        and data is not an ImageStructureFunction object the frequencies
+        evaluated with `2.0 * np.pi * np.fft.fftshift(np.fft.fftfreq(Nx))`
+        are used (`Nx = data.shape[2]`). Default is None.
+    ky : np.ndarray, optional
+        The array of spatial frequencies along axis y. If ky is None
+        and data is not an ImageStructureFunction object the frequencies
+        evaluated with `2.0 * np.pi * np.fft.fftshift(np.fft.fftfreq(Ny))`
+        are used (`Ny = data.shape[1]`). Default is None.
+    bins : Union[int, Iterable[float]], optional
+        If `bins` is an int, it defines the number of equal-width bins in the
+        given range (10, by default). If `bins` is a sequence, it defines a
+        monotonically increasing array of bin edges, including the rightmost
+        edge, allowing for non-uniform bin widths.
+    range : (float, float), optional
+        The lower and upper range of the bins. If not provided, range is simply
+        `(k.min(), k.max())`, where `k` is the vector modulus computed from
+        `kx` and `ky`. Values outside the range are ignored. The first element
+        of the range must be less than or equal to the second.
+    mask : np.ndarray, optional
+        If a boolean `mask` is given, it is used to exclude grid points from
+        the azimuthal average (where False is set). The array must have the
+        same y,x shape of `data`.
+    weights : np.ndarray, optional
+        An array of weights, of the same y,x shape as `data`. Each
+        value in `data` only contributes its associated weight towards
+        the bin count (instead of 1).
+
+    Returns
+    -------
+    AzimuthalAverage
+        The azimuthal average.
+
+    Raises
+    ------
+    ValueError
+        If tau, kx, and ky are not compatible with shape of data.
+    """
+
+    # check input arguments
+    if isinstance(data,ImageStructureFunction):
+        tau = data.tau
+        kx = data.kx
+        ky = data.ky
+    else:
+        if tau is None:
+            raise ValueError("`tau` must be given for non-`ImageStructureFunction` data input.")
+        elif len(tau) != len(data):
+            raise ValueError("Length of `tau` not compatible with shape of `data`.")
+
+    # read actual image structure function shape
+    dim_t, dim_y, dim_x = data.shape
+
+    # check kx and ky
+    if kx is None:
+        kx = 2 * np.pi * np.fft.fftshift(np.fft.fftfreq(dim_x))
+    elif len(kx) != data.shape[2]:
+        raise ValueError("Length of `kx` not compatible with shape of `data`.")
+    if ky is None:
+        ky = 2 * np.pi * np.fft.fftshift(np.fft.fftfreq(dim_y))
+    elif len(ky) != data.shape[1]:
+        raise ValueError("Length of `ky` not compatible with shape of `data`.")
+
+    # compute the k modulus
+    X, Y = np.meshgrid(kx, ky)
+    k_modulus = np.sqrt(X ** 2 + Y ** 2)
+
+    # check range
+    if range is None:
+        k_min = np.min(k_modulus)
+        k_max = np.max(k_modulus)
+    else:
+        k_min, k_max = range
+
+    # check mask
+    if mask is None:
+        mask = np.full((dim_y, dim_x), True)
+
+    # check weights
+    if weights is None:
+        weights = np.ones((dim_y, dim_x), dtype=np.float64)
+
+    # compute bin edges and initialize k
+    if isinstance(bins, int):
+        bin_edges = np.linspace(k_min, k_max, bins)
+        k = np.zeros(bins, dtype=np.float64)
+    else:   # bins is an iterable
+        bin_edges = [k_min]
+        for bin_width in bins:
+            bin_edges.append(bin_edges[-1] + bin_width)
+        k = np.zeros(len(bins), dtype=np.float64)
+        bins = len(bins) + 1
+
+    # initialize azimuthal average
+    az_avg = np.zeros((bins, dim_t), dtype=np.float64)
+
+    # loop over bins
+    for i, curr_bin_edge in enumerate(bin_edges):
+        if i > 0:
+            e_inf = bin_edges[i-1]
+            e_sup = curr_bin_edge
+            curr_px = (k_modulus > e_inf) & (k_modulus <= e_sup) & mask
+        else:
+            curr_px = (k_modulus == curr_bin_edge) & mask
+
+        if np.all(np.logical_not(curr_px)):
+            az_avg[i] = np.full(dim_t, np.nan)
+            if i > 0:
+                e_inf = bin_edges[i-1]
+                e_sup = curr_bin_edge
+                k[i] = (e_inf + e_sup) / 2.
+            else:
+                k[0] = curr_bin_edge
+        else:
+            num = (k_modulus[curr_px] * weights[curr_px]).mean()
+            den = weights[curr_px].mean()
+            k[i] = num / den
+            if isinstance(data, ImageStructureFunction):
+                w_avg = (data.data[:, curr_px] * weights[curr_px]).mean(axis=-1)
+            else:
+                w_avg = (data[:, curr_px] * weights[curr_px]).mean(axis=-1)
+            az_avg[i] = w_avg / den
+
+    return AzimuthalAverage(az_avg, k, tau.astype(np.float64), bin_edges)
+
+
+def melt(
+    az_avg1 : AzimuthalAverage,
+    az_avg2 : AzimuthalAverage
+    ) -> AzimuthalAverage:
+    """Melt two azimuthal averages into one object.
+
+    Parameters
+    ----------
+    az_avg1 : AzimuthalAverage
+        One AzimuthalAverage object.
+    az_avg2 : AzimuthalAverage
+        Another AzimuthalAverage object.
+
+    Returns
+    -------
+    AzimuthalAverage
+        The two AzimuthalAverage objects, merged into a new one.
+    """
+
+    # assign fast and slow acquisition
+    if az_avg1.tau[0] < az_avg2.tau[0]:
+        fast, slow = az_avg1, az_avg2
+    else:
+        fast, slow = az_avg2, az_avg1
+    
+    # initialize tau and data
+    Nt = min(10, np.sum(slow.tau < fast.tau[-1]))
+    # keep data of `fast` up to (Nt/2)-th tau of `slow`
+    idx = np.argmin(np.abs(fast.tau - slow.tau[Nt // 2])) + 1
+    tau = np.append(fast.tau[:idx], slow.tau[Nt // 2 + 1:])
+    data = np.zeros((len(fast.k), len(tau)))
+
+    t = np.log(slow.tau[:Nt])
+
+    # loop through k values
+    for i in range(len(fast.k)):
+        # check for nan
+        if np.any(np.isnan([fast.data[i, 0], slow.data[i, 0]])):
+            data[i] = np.full(len(tau), np.nan)
+        else:
+            # find multiplicative factor via least squares minimization
+            # interpolate in loglog scale (smoother curve)
+            f = interp1d(x=np.log(fast.tau), y=np.log(fast.data[i]), kind='cubic')
+            sum_xiyi = np.sum(np.exp(f(t)) * slow.data[i, :Nt])
+            sum_xi2 = np.sum(np.exp(f(t)) ** 2)
+            alpha = sum_xiyi / sum_xi2
+            
+            # scale fast on slow
+            data[i] = np.append(fast.data[i, :idx] * alpha, slow.data[i, Nt // 2 + 1:])
+
+    return AzimuthalAverage(data, fast.k, tau, fast.bin_edges)
+
+
+def mergesort(
+    az_avg1 : AzimuthalAverage,
+    az_avg2 : AzimuthalAverage
+    ) -> AzimuthalAverage:
+    """Merge the values of two azimuthal averages.
+    Values will then be sorted based on tau.
+
+    Parameters
+    ----------
+    az_avg1 : AzimuthalAverage
+        One AzimuthalAverage object.
+    az_avg2 : AzimuthalAverage
+        Another AzimuthalAverage object.
+
+    Returns
+    -------
+    AzimuthalAverage
+        The two AzimuthalAverage objects are fused into a new one.
+    """
+    tau = np.append(az_avg1.tau, az_avg2.tau)
+    data = np.append(az_avg1.data, az_avg2.data, axis=1)
+    sortidx = np.argsort(tau)
     return AzimuthalAverage(data[:,sortidx], az_avg1.k, tau[sortidx], az_avg1.bin_edges)