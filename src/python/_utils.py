--- conflicted
+++ resolved
@@ -1,12 +1,7 @@
 """Collection of helper functions."""
 
-<<<<<<< HEAD
 from pathlib import Path
 from typing import Any, Callable, Dict, List, Optional, Sequence, Union
-=======
-from turtle import color
-from typing import Optional, Sequence, Union, List
->>>>>>> 9df55875
 
 import numpy as np
 import skimage.io as io
