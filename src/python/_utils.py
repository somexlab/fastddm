--- conflicted
+++ resolved
@@ -1,16 +1,9 @@
-<<<<<<< HEAD
 # Copyright (c) 2023-2023 University of Vienna, Enrico Lattuada, Fabian Krautgasser, and Roberto Cerbino.
 # Part of FastDDM, released under the GNU GPL-3.0 License.
 # Author: Fabian Krautgasser
 # Maintainer: Fabian Krautgasser
 
 """Collection of helper functions."""
-=======
-"""Collection of helper functions.
-
-Author: Fabian Krautgasser | fkrautgasser@posteo.org
-"""
->>>>>>> 96e97703
 
 from pathlib import Path
 from typing import Any, Callable, Dict, List, Optional, Sequence, Union
